'use client'

import React, { useState, useEffect, useCallback } from 'react'
<<<<<<< HEAD
import { usePrivyAuthSync } from '@/contexts/PrivyAuthSyncContext'
import { useAuthenticatedFetch } from '@/hooks/useAuthenticatedFetch'
import { getTaskType } from '@/lib/task-types'
import type { TaskTypeId } from '@/types/task-types'
=======
import { useAuth } from '@/contexts/AuthContext'
import { getTaskDisplayInfo } from '@/lib/xp-rules-v2'
>>>>>>> 65942cdb
import { Card, CardContent, CardDescription, CardHeader, CardTitle } from '@/components/ui/card'
import { Button } from '@/components/ui/button'
import { Badge } from '@/components/ui/badge'
import { Progress } from '@/components/ui/progress'
import { Tabs, TabsContent, TabsList, TabsTrigger } from '@/components/ui/tabs'
import {
  Select,
  SelectContent,
  SelectItem,
  SelectTrigger,
  SelectValue,
} from '@/components/ui/select'
import {
  BarChart3,
  TrendingUp,
  TrendingDown,
  Users,
  FileText,
  MessageSquare,
  Zap,
  Award,
  AlertTriangle,
  RefreshCw,
  Download,
  Calendar
} from 'lucide-react'
// import { useRouter } from 'next/navigation'

interface AnalyticsData {
  overview: {
    totalUsers: number
    activeUsers: number
    totalSubmissions: number
    completedSubmissions: number
    totalReviews: number
    totalXpAwarded: number
    totalAchievements: number
    pendingFlags: number
    submissionSuccessRate: number
    avgReviewScore: number
  }
  timeSeriesData: Array<{
    date: string
    submissions: number
    reviews: number
    users: number
    xpAwarded: number
  }>
  distributions: {
    platforms: Record<string, number>
    taskTypes: Record<string, number>
    roles: Record<string, number>
    xpRanges: Record<string, number>
  }
  topPerformers: {
    submitters: Array<{
      id: string
      username: string
      totalXp: number
      _count: { submissions: number }
    }>
    reviewers: Array<{
      id: string
      username: string
      totalXp: number
      _count: { peerReviews: number }
    }>
  }
  qualityMetrics: {
    avgReviewScore: number
    minReviewScore: number
    maxReviewScore: number
    taskTypeSuccessRates: Array<{
      taskType: string
      total: number
      completed: number
      successRate: number
    }>
  }
  growthRates: {
    submissions: number
    reviews: number
    users: number
  }
  timeframe: string
  dateRange: {
    start: string
    end: string
  }
}

export default function AdminAnalyticsPage() {
  const { user, isLoading: loading } = usePrivyAuthSync()
  // const router = useRouter()
  const { authenticatedFetch } = useAuthenticatedFetch()
  const [analyticsData, setAnalyticsData] = useState<AnalyticsData | null>(null)
  const [loadingAnalytics, setLoadingAnalytics] = useState(true)
  const [timeframe, setTimeframe] = useState('last_30_days')

  const fetchAnalyticsData = useCallback(async () => {
    try {
      setLoadingAnalytics(true)
      
      const response = await authenticatedFetch(`/api/admin/analytics?timeframe=${timeframe}`)
      
      if (response.ok) {
        const data: AnalyticsData = await response.json()
        setAnalyticsData(data)
      }
    } catch (error) {
      console.error('Error fetching analytics data:', error)
    } finally {
      setLoadingAnalytics(false)
    }
  }, [timeframe, authenticatedFetch])

  useEffect(() => {
    fetchAnalyticsData()
  }, [fetchAnalyticsData])

  const formatNumber = (num: number) => {
    if (num >= 1000000) return (num / 1000000).toFixed(1) + 'M'
    if (num >= 1000) return (num / 1000).toFixed(1) + 'K'
    return num.toString()
  }

  const getGrowthIcon = (rate: number) => {
    if (rate > 0) return <TrendingUp className="h-4 w-4 text-success" />
    if (rate < 0) return <TrendingDown className="h-4 w-4 text-destructive" />
    return <div className="h-4 w-4" />
  }

  const getGrowthColor = (rate: number) => {
    if (rate > 0) return 'text-success'
    if (rate < 0) return 'text-destructive'
    return 'text-muted-foreground'
  }

  if (loading) {
    return (
      <div className="min-h-screen flex items-center justify-center">
        <div className="animate-spin rounded-full h-8 w-8 border-b-2 border-primary"></div>
      </div>
    )
  }

  if (user?.role !== 'ADMIN') {
    return null
  }

  return (
    <div className="min-h-screen bg-gradient-to-br from-background via-muted/50 to-muted">
      <div className="container mx-auto px-4 py-8">
        {/* Header */}
        <div className="flex items-center justify-between mb-8">
          <div>
            <h1 className="text-3xl font-bold flex items-center gap-2">
              <BarChart3 className="h-8 w-8 text-info" />
              System Analytics
            </h1>
            <p className="text-muted-foreground">
              Comprehensive platform insights and performance metrics
            </p>
          </div>
          
          <div className="flex items-center gap-2">
            <Select value={timeframe} onValueChange={setTimeframe}>
              <SelectTrigger className="w-40">
                <SelectValue />
              </SelectTrigger>
              <SelectContent>
                <SelectItem value="last_7_days">Last 7 Days</SelectItem>
                <SelectItem value="last_30_days">Last 30 Days</SelectItem>
                <SelectItem value="last_90_days">Last 90 Days</SelectItem>
                <SelectItem value="all_time">All Time</SelectItem>
              </SelectContent>
            </Select>
            <Button variant="outline" size="sm" onClick={fetchAnalyticsData}>
              <RefreshCw className="h-4 w-4 mr-2" />
              Refresh
            </Button>
            <Button variant="outline" size="sm">
              <Download className="h-4 w-4 mr-2" />
              Export
            </Button>
          </div>
        </div>

        {loadingAnalytics ? (
          <div className="grid grid-cols-1 md:grid-cols-2 lg:grid-cols-4 gap-6">
            {[1, 2, 3, 4, 5, 6, 7, 8].map(i => (
              <Card key={i}>
                <CardContent className="p-6">
                  <div className="animate-pulse space-y-4">
                    <div className="h-4 bg-muted rounded w-1/2"></div>
                    <div className="h-8 bg-muted rounded w-3/4"></div>
                    <div className="h-3 bg-muted rounded w-1/3"></div>
                  </div>
                </CardContent>
              </Card>
            ))}
          </div>
        ) : analyticsData ? (
          <Tabs defaultValue="overview" className="w-full">
            <TabsList className="grid w-full grid-cols-4">
              <TabsTrigger value="overview">Overview</TabsTrigger>
              <TabsTrigger value="users">Users</TabsTrigger>
              <TabsTrigger value="content">Content</TabsTrigger>
              <TabsTrigger value="performance">Performance</TabsTrigger>
            </TabsList>

            {/* Overview Tab */}
            <TabsContent value="overview" className="space-y-6 mt-6">
              {/* Key Metrics */}
              <div className="grid grid-cols-1 md:grid-cols-2 lg:grid-cols-4 gap-6">
                <Card className="bg-gradient-to-br from-info/10 to-info/20 border-info/20">
                  <CardContent className="p-6">
                    <div className="flex items-center justify-between">
                      <div>
                        <p className="text-sm font-medium text-info">Total Users</p>
                        <p className="text-2xl font-bold text-info">
                          {formatNumber(analyticsData.overview.totalUsers)}
                        </p>
                        <div className={`flex items-center gap-1 text-sm ${getGrowthColor(analyticsData.growthRates.users)}`}>
                          {getGrowthIcon(analyticsData.growthRates.users)}
                          {Math.abs(analyticsData.growthRates.users).toFixed(1)}%
                        </div>
                      </div>
                      <Users className="h-8 w-8 text-info" />
                    </div>
                  </CardContent>
                </Card>

                <Card className="bg-gradient-to-br from-success/10 to-success/20 border-success/20">
                  <CardContent className="p-6">
                    <div className="flex items-center justify-between">
                      <div>
                        <p className="text-sm font-medium text-success">Submissions</p>
                        <p className="text-2xl font-bold text-success">
                          {formatNumber(analyticsData.overview.totalSubmissions)}
                        </p>
                        <div className={`flex items-center gap-1 text-sm ${getGrowthColor(analyticsData.growthRates.submissions)}`}>
                          {getGrowthIcon(analyticsData.growthRates.submissions)}
                          {Math.abs(analyticsData.growthRates.submissions).toFixed(1)}%
                        </div>
                      </div>
                      <FileText className="h-8 w-8 text-success" />
                    </div>
                  </CardContent>
                </Card>

                <Card className="bg-gradient-to-br from-purple/10 to-purple/20 border-purple/20">
                  <CardContent className="p-6">
                    <div className="flex items-center justify-between">
                      <div>
                        <p className="text-sm font-medium text-purple">Reviews</p>
                        <p className="text-2xl font-bold text-purple">
                          {formatNumber(analyticsData.overview.totalReviews)}
                        </p>
                        <div className={`flex items-center gap-1 text-sm ${getGrowthColor(analyticsData.growthRates.reviews)}`}>
                          {getGrowthIcon(analyticsData.growthRates.reviews)}
                          {Math.abs(analyticsData.growthRates.reviews).toFixed(1)}%
                        </div>
                      </div>
                      <MessageSquare className="h-8 w-8 text-purple" />
                    </div>
                  </CardContent>
                </Card>

                <Card className="bg-gradient-to-br from-warning/10 to-warning/20 border-warning/20">
                  <CardContent className="p-6">
                    <div className="flex items-center justify-between">
                      <div>
                        <p className="text-sm font-medium text-warning">XP Awarded</p>
                        <p className="text-2xl font-bold text-warning">
                          {formatNumber(analyticsData.overview.totalXpAwarded)}
                        </p>
                        <p className="text-sm text-warning">
                          {analyticsData.overview.totalAchievements} achievements
                        </p>
                      </div>
                      <Zap className="h-8 w-8 text-warning" />
                    </div>
                  </CardContent>
                </Card>
              </div>

              {/* Activity Overview */}
              <div className="grid grid-cols-1 lg:grid-cols-2 gap-6">
                <Card>
                  <CardHeader>
                    <CardTitle>Platform Activity</CardTitle>
                    <CardDescription>Content distribution by platform</CardDescription>
                  </CardHeader>
                  <CardContent>
                    <div className="space-y-4">
                      {Object.entries(analyticsData.distributions.platforms).map(([platform, count]) => {
                        const percentage = (count / analyticsData.overview.totalSubmissions) * 100
                        return (
                          <div key={platform} className="space-y-2">
                            <div className="flex justify-between text-sm">
                              <span className="font-medium">{platform}</span>
                              <span>{count} ({percentage.toFixed(1)}%)</span>
                            </div>
                            <Progress value={percentage} className="h-2" />
                          </div>
                        )
                      })}
                    </div>
                  </CardContent>
                </Card>

                <Card>
                  <CardHeader>
                    <CardTitle>Task Type Distribution</CardTitle>
                    <CardDescription>Submissions by task type</CardDescription>
                  </CardHeader>
                  <CardContent>
                    <div className="space-y-4">
                      {Object.entries(analyticsData.distributions.taskTypes).map(([taskType, count]) => {
                        const percentage = (count / analyticsData.overview.totalSubmissions) * 100
                        const taskTypeName = getTaskDisplayInfo(taskType).name
                        return (
                          <div key={taskType} className="space-y-2">
                            <div className="flex justify-between text-sm">
                              <span className="font-medium">{taskTypeName}</span>
                              <span>{count} ({percentage.toFixed(1)}%)</span>
                            </div>
                            <Progress value={percentage} className="h-2" />
                          </div>
                        )
                      })}
                    </div>
                  </CardContent>
                </Card>
              </div>

              {/* System Health */}
              <div className="grid grid-cols-1 md:grid-cols-3 gap-6">
                <Card>
                  <CardHeader>
                    <CardTitle className="flex items-center gap-2">
                      <Users className="h-5 w-5" />
                      User Activity
                    </CardTitle>
                  </CardHeader>
                  <CardContent>
                    <div className="space-y-4">
                      <div className="flex justify-between">
                        <span className="text-sm">Active Users (7 days)</span>
                        <Badge variant="outline">
                          {analyticsData.overview.activeUsers}
                        </Badge>
                      </div>
                      <div className="flex justify-between">
                        <span className="text-sm">Activity Rate</span>
                        <Badge variant="outline">
                          {Math.round((analyticsData.overview.activeUsers / analyticsData.overview.totalUsers) * 100)}%
                        </Badge>
                      </div>
                    </div>
                  </CardContent>
                </Card>

                <Card>
                  <CardHeader>
                    <CardTitle className="flex items-center gap-2">
                      <Award className="h-5 w-5" />
                      Quality Metrics
                    </CardTitle>
                  </CardHeader>
                  <CardContent>
                    <div className="space-y-4">
                      <div className="flex justify-between">
                        <span className="text-sm">Success Rate</span>
                        <Badge variant="outline">
                          {analyticsData.overview.submissionSuccessRate}%
                        </Badge>
                      </div>
                      <div className="flex justify-between">
                        <span className="text-sm">Avg Review Score</span>
                        <Badge variant="outline">
                          {analyticsData.overview.avgReviewScore.toFixed(1)}
                        </Badge>
                      </div>
                    </div>
                  </CardContent>
                </Card>

                <Card>
                  <CardHeader>
                    <CardTitle className="flex items-center gap-2">
                      <AlertTriangle className="h-5 w-5" />
                      Moderation
                    </CardTitle>
                  </CardHeader>
                  <CardContent>
                    <div className="space-y-4">
                      <div className="flex justify-between">
                        <span className="text-sm">Pending Flags</span>
                        <Badge variant={analyticsData.overview.pendingFlags > 0 ? 'destructive' : 'outline'}>
                          {analyticsData.overview.pendingFlags}
                        </Badge>
                      </div>
                      <div className="flex justify-between">
                        <span className="text-sm">Flag Rate</span>
                        <Badge variant="outline">
                          {analyticsData.overview.totalSubmissions > 0 
                            ? ((analyticsData.overview.pendingFlags / analyticsData.overview.totalSubmissions) * 100).toFixed(2)
                            : 0}%
                        </Badge>
                      </div>
                    </div>
                  </CardContent>
                </Card>
              </div>
            </TabsContent>

            {/* Users Tab */}
            <TabsContent value="users" className="space-y-6 mt-6">
              <div className="grid grid-cols-1 lg:grid-cols-2 gap-6">
                <Card>
                  <CardHeader>
                    <CardTitle>User Role Distribution</CardTitle>
                  </CardHeader>
                  <CardContent>
                    <div className="space-y-4">
                      {Object.entries(analyticsData.distributions.roles).map(([role, count]) => {
                        const percentage = (count / analyticsData.overview.totalUsers) * 100
                        return (
                          <div key={role} className="space-y-2">
                            <div className="flex justify-between text-sm">
                              <span className="font-medium">{role}</span>
                              <span>{count} ({percentage.toFixed(1)}%)</span>
                            </div>
                            <Progress value={percentage} className="h-2" />
                          </div>
                        )
                      })}
                    </div>
                  </CardContent>
                </Card>

                <Card>
                  <CardHeader>
                    <CardTitle>XP Distribution</CardTitle>
                  </CardHeader>
                  <CardContent>
                    <div className="space-y-4">
                      {Object.entries(analyticsData.distributions.xpRanges).map(([range, count]) => {
                        const percentage = (count / analyticsData.overview.totalUsers) * 100
                        return (
                          <div key={range} className="space-y-2">
                            <div className="flex justify-between text-sm">
                              <span className="font-medium">{range} XP</span>
                              <span>{count} ({percentage.toFixed(1)}%)</span>
                            </div>
                            <Progress value={percentage} className="h-2" />
                          </div>
                        )
                      })}
                    </div>
                  </CardContent>
                </Card>
              </div>

              {/* Top Performers */}
              <div className="grid grid-cols-1 lg:grid-cols-2 gap-6">
                <Card>
                  <CardHeader>
                    <CardTitle>Top Submitters</CardTitle>
                  </CardHeader>
                  <CardContent>
                    <div className="space-y-3">
                      {analyticsData.topPerformers.submitters.slice(0, 5).map((user, index) => (
                        <div key={user.id} className="flex items-center justify-between p-3 bg-muted/50 rounded-lg">
                          <div className="flex items-center gap-3">
                            <Badge variant="outline" className="w-8 h-8 rounded-full flex items-center justify-center">
                              {index + 1}
                            </Badge>
                            <div>
                              <p className="font-medium">{user.username}</p>
                              <p className="text-sm text-muted-foreground">
                                {user._count.submissions} submissions
                              </p>
                            </div>
                          </div>
                          <Badge variant="outline">
                            {user.totalXp} XP
                          </Badge>
                        </div>
                      ))}
                    </div>
                  </CardContent>
                </Card>

                <Card>
                  <CardHeader>
                    <CardTitle>Top Reviewers</CardTitle>
                  </CardHeader>
                  <CardContent>
                    <div className="space-y-3">
                      {analyticsData.topPerformers.reviewers.slice(0, 5).map((user, index) => (
                        <div key={user.id} className="flex items-center justify-between p-3 bg-muted/50 rounded-lg">
                          <div className="flex items-center gap-3">
                            <Badge variant="outline" className="w-8 h-8 rounded-full flex items-center justify-center">
                              {index + 1}
                            </Badge>
                            <div>
                              <p className="font-medium">{user.username}</p>
                              <p className="text-sm text-muted-foreground">
                                {user._count.peerReviews} reviews
                              </p>
                            </div>
                          </div>
                          <Badge variant="outline">
                            {user.totalXp} XP
                          </Badge>
                        </div>
                      ))}
                    </div>
                  </CardContent>
                </Card>
              </div>
            </TabsContent>

            {/* Content Tab */}
            <TabsContent value="content" className="space-y-6 mt-6">
              <Card>
                <CardHeader>
                  <CardTitle>Task Type Success Rates</CardTitle>
                  <CardDescription>Completion rates by task type</CardDescription>
                </CardHeader>
                <CardContent>
                  <div className="space-y-4">
                    {analyticsData.qualityMetrics.taskTypeSuccessRates.map((taskType) => {
                      const taskTypeName = getTaskDisplayInfo(taskType.taskType).name
                      return (
                        <div key={taskType.taskType} className="space-y-2">
                          <div className="flex justify-between text-sm">
                            <span className="font-medium">{taskTypeName}</span>
                            <span>{taskType.completed}/{taskType.total} ({taskType.successRate}%)</span>
                          </div>
                          <Progress value={taskType.successRate} className="h-2" />
                        </div>
                      )
                    })}
                  </div>
                </CardContent>
              </Card>
            </TabsContent>

            {/* Performance Tab */}
            <TabsContent value="performance" className="space-y-6 mt-6">
              <div className="grid grid-cols-1 md:grid-cols-3 gap-6">
                <Card>
                  <CardHeader>
                    <CardTitle>Review Quality</CardTitle>
                  </CardHeader>
                  <CardContent>
                    <div className="space-y-4">
                      <div className="text-center">
                        <div className="text-3xl font-bold text-primary">
                          {analyticsData.qualityMetrics.avgReviewScore.toFixed(1)}
                        </div>
                        <div className="text-sm text-muted-foreground">Average Score</div>
                      </div>
                      <div className="flex justify-between text-sm">
                        <span>Min Score:</span>
                        <span>{analyticsData.qualityMetrics.minReviewScore}</span>
                      </div>
                      <div className="flex justify-between text-sm">
                        <span>Max Score:</span>
                        <span>{analyticsData.qualityMetrics.maxReviewScore}</span>
                      </div>
                    </div>
                  </CardContent>
                </Card>

                <Card>
                  <CardHeader>
                    <CardTitle>Growth Metrics</CardTitle>
                  </CardHeader>
                  <CardContent>
                    <div className="space-y-4">
                      <div className="flex justify-between items-center">
                        <span className="text-sm">User Growth</span>
                        <div className={`flex items-center gap-1 ${getGrowthColor(analyticsData.growthRates.users)}`}>
                          {getGrowthIcon(analyticsData.growthRates.users)}
                          <span className="text-sm font-medium">
                            {analyticsData.growthRates.users.toFixed(1)}%
                          </span>
                        </div>
                      </div>
                      <div className="flex justify-between items-center">
                        <span className="text-sm">Submission Growth</span>
                        <div className={`flex items-center gap-1 ${getGrowthColor(analyticsData.growthRates.submissions)}`}>
                          {getGrowthIcon(analyticsData.growthRates.submissions)}
                          <span className="text-sm font-medium">
                            {analyticsData.growthRates.submissions.toFixed(1)}%
                          </span>
                        </div>
                      </div>
                      <div className="flex justify-between items-center">
                        <span className="text-sm">Review Growth</span>
                        <div className={`flex items-center gap-1 ${getGrowthColor(analyticsData.growthRates.reviews)}`}>
                          {getGrowthIcon(analyticsData.growthRates.reviews)}
                          <span className="text-sm font-medium">
                            {analyticsData.growthRates.reviews.toFixed(1)}%
                          </span>
                        </div>
                      </div>
                    </div>
                  </CardContent>
                </Card>

                <Card>
                  <CardHeader>
                    <CardTitle>Date Range</CardTitle>
                  </CardHeader>
                  <CardContent>
                    <div className="space-y-4">
                      <div className="flex items-center gap-2">
                        <Calendar className="h-4 w-4 text-muted-foreground" />
                        <span className="text-sm font-medium">Period</span>
                      </div>
                      <div className="text-sm text-muted-foreground">
                        <div>From: {new Date(analyticsData.dateRange.start).toLocaleDateString()}</div>
                        <div>To: {new Date(analyticsData.dateRange.end).toLocaleDateString()}</div>
                      </div>
                      <Badge variant="outline" className="w-full justify-center">
                        {analyticsData.timeframe.replace('_', ' ').toUpperCase()}
                      </Badge>
                    </div>
                  </CardContent>
                </Card>
              </div>
            </TabsContent>
          </Tabs>
        ) : (
          <div className="text-center py-8">
            <p className="text-muted-foreground">No analytics data available</p>
          </div>
        )}
      </div>
    </div>
  )
}<|MERGE_RESOLUTION|>--- conflicted
+++ resolved
@@ -1,15 +1,9 @@
 'use client'
 
 import React, { useState, useEffect, useCallback } from 'react'
-<<<<<<< HEAD
 import { usePrivyAuthSync } from '@/contexts/PrivyAuthSyncContext'
 import { useAuthenticatedFetch } from '@/hooks/useAuthenticatedFetch'
-import { getTaskType } from '@/lib/task-types'
-import type { TaskTypeId } from '@/types/task-types'
-=======
-import { useAuth } from '@/contexts/AuthContext'
 import { getTaskDisplayInfo } from '@/lib/xp-rules-v2'
->>>>>>> 65942cdb
 import { Card, CardContent, CardDescription, CardHeader, CardTitle } from '@/components/ui/card'
 import { Button } from '@/components/ui/button'
 import { Badge } from '@/components/ui/badge'
