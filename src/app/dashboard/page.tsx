'use client'
/* eslint @typescript-eslint/no-explicit-any: off */

import React, { useState, useEffect } from 'react'
import { useRouter } from 'next/navigation'
<<<<<<< HEAD
import { usePrivyAuthSync } from '@/contexts/PrivyAuthSyncContext'
import { useDashboardData } from '@/hooks/useDashboardData'
=======
import { useAuth } from '@/contexts/AuthContext'
import { useDashboardData, useMonthlyStats } from '@/hooks/useDashboardData'
>>>>>>> 65942cdb
import { Card, CardContent, CardDescription, CardHeader, CardTitle } from '@/components/ui/card'
import { Tabs, TabsContent } from '@/components/ui/tabs'


import { ProgressTab } from '@/components/dashboard/ProgressTab'
import { StatCard, PeriodStatCard, StreakBadge } from '@/components/dashboard/StatCard'
import { MobileTabNavigation, createTabItem } from '@/components/dashboard/MobileTabNavigation'
import { MobileActionCard, createActionCardData } from '@/components/dashboard/MobileActionCard'
import { GestureWrapper } from '@/components/ui/gesture-wrapper'
import { MobileLayout, MobileSection, MobileCardGrid, MobileHeader } from '@/components/layout/MobileLayout'
import { LazyWrapper, MobileLazyComponents, usePerformanceMonitor } from '@/components/optimization/LazyLoader'
import { useResponsiveLayout, getResponsiveGridClasses } from '@/hooks/useResponsiveLayout'
import { cn, getWeekNumber } from '@/lib/utils'
import {
  Zap,
  BookOpen,
  Users,
  Trophy,
  Star,
  TrendingUp,
  User,
  BarChart3,
  Calendar
} from 'lucide-react'

export default function DashboardPage() {
  const { user, isLoading: loading, isAdmin, isReviewer } = usePrivyAuthSync()
  const router = useRouter()
  
  // Redirect to login if not authenticated
  useEffect(() => {
    if (!loading && !user) {
      router.push('/login')
    }
  }, [loading, user, router])
  // Hooks must be called unconditionally
  const { isMobile } = useResponsiveLayout()
  usePerformanceMonitor()
  const [activeTab, setActiveTab] = useState('overview')
  const [selectedTimeframe, setSelectedTimeframe] = useState('current_week')

  // Use optimized data fetching hooks - Always load analytics for weekly XP accuracy
  const {
    profile: { data: profileData, loading: _loadingProfile },
    analytics: { data: analyticsData, loading: loadingAnalytics, error: analyticsError },
    refetchAll
  } = useDashboardData(user?.id || undefined, 'progress', selectedTimeframe, user?.privyUserId) // Always use 'progress' to load analytics

  // Handle timeframe changes for analytics
  const handleTimeframeChange = (newTimeframe: string) => {
    setSelectedTimeframe(newTimeframe)
    // The analytics hook will automatically refetch when timeframe changes
  }



  if (loading) {
    return (
      <div className="min-h-screen flex items-center justify-center bg-background">
        <div className="text-center">
          <div className="animate-spin rounded-full h-8 w-8 border-b-2 border-primary mx-auto mb-4"></div>
          <p className="text-sm text-muted-foreground">Loading dashboard...</p>
        </div>
      </div>
    )
  }

  // Middleware ensures user is authenticated, but show loading if user is still null
  if (!user) {
    return (
      <div className="min-h-screen flex items-center justify-center bg-background">
        <div className="text-center">
          <div className="animate-spin rounded-full h-8 w-8 border-b-2 border-primary mx-auto mb-4"></div>
          <p className="text-sm text-muted-foreground">Authenticating...</p>
        </div>
      </div>
    )
  }

  

  // Pull to refresh handler
  const handleRefresh = async () => {
    // Refetch fresh data using the optimized hooks
    refetchAll()
  }

  return (
    <MobileLayout>
      <GestureWrapper
        enablePullToRefresh={isMobile}
        onPullToRefresh={handleRefresh}
        className="min-h-screen"
      >
        <MobileHeader
          title={profileData?.displayName ? `Welcome back, ${profileData.displayName}!` : 'Welcome back, Scholar!'}
          subtitle="Track your progress and continue your learning journey"
          variant="default"
        />

        <MobileSection
          title="Your Progress"
          icon={BarChart3}
          spacing="normal"
        >
          <StatCardsSection profileData={profileData} analyticsData={analyticsData} />
        </MobileSection>

        {/* Mobile-Optimized Tabbed Interface */}
        <Tabs defaultValue="overview" className="w-full" value={activeTab} onValueChange={setActiveTab}>
          <MobileTabNavigation
            tabs={[
              createTabItem('overview', 'Overview', User),
              createTabItem('submit', 'Submit Content', BookOpen, 'Submit'),
              createTabItem('progress', 'Progress & Analytics', TrendingUp, 'Progress')
            ]}
          />

          {/* Overview Tab */}
          <TabsContent value="overview" className="space-y-6 mt-6">
            <div className="grid grid-cols-1 lg:grid-cols-3 gap-6">
              {/* Mobile-Optimized Quick Actions */}
              <div className="lg:col-span-2 space-y-4">
                <h3 className="text-lg font-semibold flex items-center gap-2">
                  <Zap className="h-5 w-5 text-primary" />
                  Quick Actions
                </h3>

                <QuickActionsSection
                  isReviewer={isReviewer}
                  isAdmin={isAdmin}
                  profileData={profileData}
                  router={router}
                />

              </div>
            </div>
          </TabsContent>

          {/* Submit Tab */}
          <TabsContent value="submit" className="mt-6">
            <Card className="border-0 shadow-xl">
              <CardHeader className="bg-gradient-to-r from-primary/10 to-primary/5">
                <CardTitle className="flex items-center gap-2">
                  <BookOpen className="h-5 w-5" />
                  Submit New Content
                </CardTitle>
                <CardDescription>
                  Share your knowledge and earn XP by submitting quality content
                </CardDescription>
              </CardHeader>
              <CardContent className="p-6">
                <LazyWrapper minHeight="400px">
                  <MobileLazyComponents.SubmissionForm />
                </LazyWrapper>
              </CardContent>
            </Card>
          </TabsContent>

          {/* Progress Tab */}
          <TabsContent value="progress" className="mt-6">
            <ProgressTab
              analyticsData={analyticsData}
              loadingAnalytics={loadingAnalytics}
              analyticsError={analyticsError}
              selectedTimeframe={selectedTimeframe}
              profileData={profileData}
              onTimeframeChange={handleTimeframeChange}
              onRetryAnalytics={refetchAll}
            />
          </TabsContent>
        </Tabs>
      </GestureWrapper>
    </MobileLayout>
  )
}

// Stat cards section - 3 cards: Total XP, This Week (XP + rank), This Month (XP + rank)
function StatCardsSection({ profileData, analyticsData }: { profileData: any; analyticsData: any }) {
  const userProfile = profileData?.profile || {}
  const statistics = profileData?.statistics || {}
  const { data: monthlyStats } = useMonthlyStats()
  
  const totalXp = userProfile?.totalXp || 0
  const weeklyXp = userProfile?.currentWeekXp || 0
  const weeklyRank = statistics?.rank?.weekly || 0
  const weeklyActiveUsers = statistics?.rank?.weeklyActiveUsers || 0
  const streakWeeks = userProfile?.streakWeeks || 0

  // Monthly stats
  const monthlyXp = monthlyStats?.xp || 0
  const monthlyRank = monthlyStats?.rank || 0
  const monthlyTotalUsers = monthlyStats?.totalUsers || 0

  // Get weekly trends for sparkline and change
  const weeklyTrends: Array<{ week: number; xpEarned: number }> = analyticsData?.weeklyTrends || []
  const currentWeekNumber = getWeekNumber(new Date())
  
  const sparklineData = weeklyTrends.length > 1 
    ? weeklyTrends.slice(-6).map(w => w.xpEarned || 0)
    : undefined
  
  const previousWeekData = weeklyTrends.find(w => w.week === currentWeekNumber - 1)
  const previousWeekXp = previousWeekData?.xpEarned || 0
  const xpChange = previousWeekXp > 0 ? weeklyXp - previousWeekXp : 0

  return (
    <MobileCardGrid
      columns={{ mobile: 1, tablet: 3, desktop: 3 }}
      gap="md"
    >
      <StatCard
        title="Total XP"
        value={totalXp}
        icon={BarChart3}
        variant="primary"
        subtitle="Lifetime"
        sparklineData={sparklineData}
      />

      <PeriodStatCard
        title="This Week"
        xp={weeklyXp}
        rank={weeklyRank}
        totalUsers={weeklyActiveUsers}
        icon={Calendar}
        variant="secondary"
        subtitle={`Week ${currentWeekNumber}`}
        badge={<StreakBadge weeks={streakWeeks} />}
        change={xpChange}
      />

      <PeriodStatCard
        title="This Month"
        xp={monthlyXp}
        rank={monthlyRank}
        totalUsers={monthlyTotalUsers}
        icon={Calendar}
        variant="accent"
        subtitle={new Date().toLocaleDateString('en-US', { month: 'short', year: 'numeric' })}
      />
    </MobileCardGrid>
  )
}

// Mobile-optimized quick actions section
function QuickActionsSection({
  isReviewer,
  isAdmin,
  profileData,
  router
}: {
  isReviewer: boolean
  isAdmin: boolean
  profileData: any
  router: any
}) {
  const { currentBreakpoint } = useResponsiveLayout()

  const actions = []

  // Review Submissions action (for reviewers and admins)
  if (isReviewer || isAdmin) {
    actions.push(
      createActionCardData(
        'Review Submissions',
        'Help evaluate peer content and earn XP',
        Users,
        {
          color: 'primary',
          onClick: () => router.push('/review'),
          badges: [
            { text: 'Base 50 XP', variant: 'outline' },
            { text: 'Bonuses up to +55', variant: 'outline' }
          ]
        }
      )
    )
  }

  // Leaderboard action
  actions.push(
    createActionCardData(
      'View Leaderboard',
      'See community rankings and compete with peers',
      Trophy,
      {
        color: 'secondary',
        onClick: () => router.push('/leaderboard'),
        badges: [
          { text: 'Weekly Rankings', variant: 'outline' },
          { text: `Your Rank: #${profileData?.statistics?.rank?.weekly || '—'}`, variant: 'outline' }
        ]
      }
    )
  )

  // Admin Panel action (for admins only)
  if (isAdmin) {
    actions.push(
      createActionCardData(
        'Admin Panel',
        'Platform management and oversight tools',
        Star,
        {
          color: 'accent',
          onClick: () => router.push('/admin'),
          badges: [
            { text: 'Admin Access', variant: 'outline' },
            { text: 'System Control', variant: 'outline' }
          ]
        }
      )
    )
  }

  const gridClasses = getResponsiveGridClasses(currentBreakpoint, 1, 1, 1)

  return (
    <div className={cn(gridClasses, 'gap-4')}>
      {actions.map((action, index) => (
        <MobileActionCard key={index} data={action} />
      ))}
    </div>
  )
}<|MERGE_RESOLUTION|>--- conflicted
+++ resolved
@@ -3,13 +3,8 @@
 
 import React, { useState, useEffect } from 'react'
 import { useRouter } from 'next/navigation'
-<<<<<<< HEAD
 import { usePrivyAuthSync } from '@/contexts/PrivyAuthSyncContext'
-import { useDashboardData } from '@/hooks/useDashboardData'
-=======
-import { useAuth } from '@/contexts/AuthContext'
 import { useDashboardData, useMonthlyStats } from '@/hooks/useDashboardData'
->>>>>>> 65942cdb
 import { Card, CardContent, CardDescription, CardHeader, CardTitle } from '@/components/ui/card'
 import { Tabs, TabsContent } from '@/components/ui/tabs'
 
