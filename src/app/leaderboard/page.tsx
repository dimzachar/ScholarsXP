--- conflicted
+++ resolved
@@ -97,13 +97,8 @@
   const userId = user?.id
   const userEmail = user?.email
   const fetchCurrentUserPosition = useCallback(async () => {
-<<<<<<< HEAD
-    if (!userId) {
-      console.log('No user available for position fetch')
-=======
     if (!user) {
       // console.log('No user available for position fetch')
->>>>>>> b29ac703
       return null
     }
 
@@ -123,7 +118,7 @@
         allTime: { rank: 0, xp: 0, totalUsers: 0 }
       }
     }
-  }, [userId, userEmail])
+  }, [user, userId, userEmail])
 
   const fetchLeaderboardData = useCallback(async () => {
     try {
