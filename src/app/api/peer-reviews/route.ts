import { NextResponse } from 'next/server'
import { withPermission, AuthenticatedRequest } from '@/lib/auth-middleware'
<<<<<<< HEAD
import { createServiceClient } from '@/lib/supabase-server'
import { getTaskType } from '@/lib/task-types'
=======
import { createAuthenticatedClient, createServiceClient } from '@/lib/supabase-server'
>>>>>>> 65942cdb
import {
  resolveTaskFromPlatform,
  getXpForTier,
  isValidCategory,
  isValidTier,
  getRejectedXp
} from '@/lib/xp-rules-v2'
import { withErrorHandling, createSuccessResponse, validateRequiredFields } from '@/lib/api-middleware'
import { ValidationError } from '@/lib/api-error-handler'

export const POST = withPermission('review_content')(
  withErrorHandling(async (request: AuthenticatedRequest) => {
    const {
      submissionId,
      xpScore: xpScoreInput,
      comments,
      criteria,
      timeSpent,
      qualityRating,
      category,
      tier,
      isRejected
    } = await request.json()

    // Require submissionId always; require either numeric xpScore (legacy) or category+tier (v2)
    validateRequiredFields({ submissionId }, ['submissionId'])
    const rejected = Boolean(isRejected)

    if (!rejected && !(isValidCategory(category) && isValidTier(tier)) && (xpScoreInput === undefined || xpScoreInput === null)) {
      throw new ValidationError('Provide category+tier (v2) or legacy xpScore', {
        required: ['submissionId', 'category+tier' /* or xpScore */]
      })
    }

    if (!comments || comments.trim().length < 20) {
      throw new ValidationError('Comments are required and must be at least 20 characters', {
        field: 'comments',
        minLength: 20,
        currentLength: comments?.trim().length || 0
      })
    }

    // Get reviewer ID from authenticated user
    const reviewerId = request.user.id

    // Create service client for database queries (auth handled by middleware)
    const supabase = createServiceClient()

    // Get submission to determine platform/task for XP mapping
    const { data: submission, error: submissionError } = await supabase
      .from('Submission')
      .select('platform, taskTypes')
      .eq('id', submissionId)
      .single()

    if (submissionError || !submission) {
      return NextResponse.json({
        success: false,
        error: {
          error: 'Submission not found',
          code: 'NOT_FOUND',
          details: submissionError?.message
        }
      }, { status: 404 })
    }

    // Compute XP via v2 mapping (category+tier required)
    let computedXp: number
    if (rejected) {
      computedXp = getRejectedXp()
    } else if (isValidCategory(category) && isValidTier(tier)) {
      const task = resolveTaskFromPlatform(submission.platform)
      if (!task) {
        return NextResponse.json({
          success: false,
          error: {
            error: `Unsupported platform for review mapping: ${submission.platform}`,
            code: 'INVALID_PLATFORM'
          }
        }, { status: 400 })
      }
      // Enforce platform restrictions: A => Twitter only; B => Medium/Reddit/Notion only
      if (task === 'A' && submission.platform !== 'Twitter') {
        return NextResponse.json({
          success: false,
          error: {
            error: `Task A applies to Twitter only; got ${submission.platform}`,
            code: 'INVALID_PLATFORM'
          }
        }, { status: 400 })
      }
      if (task === 'B' && submission.platform !== 'Medium' && submission.platform !== 'Reddit' && submission.platform !== 'Notion') {
        return NextResponse.json({
          success: false,
          error: {
            error: `Task B applies to Medium, Reddit, or Notion; got ${submission.platform}`,
            code: 'INVALID_PLATFORM'
          }
        }, { status: 400 })
      }
      computedXp = getXpForTier(task, category, tier)
    } else {
      // category+tier is required for v2 reviews
      throw new ValidationError('Category and tier are required for review submission', {
        required: ['category', 'tier']
      })
    }

    // Check if reviewer has an active assignment for this submission
    const { data: assignment, error: assignmentError } = await supabase
      .from('ReviewAssignment')
      .select('id, deadline, status, assignedAt')
      .eq('submissionId', submissionId)
      .eq('reviewerId', reviewerId)
      .single()

    if (assignmentError || !assignment) {
      return NextResponse.json({
        success: false,
        error: {
          error: 'No active review assignment found for this submission',
          code: 'FORBIDDEN',
          details: assignmentError?.message
        }
      }, { status: 403 })
    }

    if (assignment.status === 'COMPLETED') {
      return NextResponse.json({
        success: false,
        error: {
          error: 'Review has already been submitted for this assignment',
          code: 'ALREADY_EXISTS',
          details: { assignmentId: assignment.id, status: assignment.status }
        }
      }, { status: 400 })
    }

    // Guard against duplicate reviews for the same submission/reviewer pair
    const { data: existingReview, error: existingReviewError } = await supabase
      .from('PeerReview')
      .select('id')
      .eq('submissionId', submissionId)
      .eq('reviewerId', reviewerId)
      .maybeSingle()

    if (existingReviewError && existingReviewError.code !== 'PGRST116') {
      console.error('Error checking for existing review:', existingReviewError)
      return NextResponse.json({
        success: false,
        error: {
          error: 'Failed to verify existing review',
          code: 'DATABASE_ERROR',
          details: existingReviewError.message
        }
      }, { status: 500 })
    }

    if (existingReview) {
      return NextResponse.json({
        success: false,
        error: {
          error: 'Review already submitted for this submission',
          code: 'ALREADY_EXISTS'
        }
      }, { status: 400 })
    }

    // Check if review is late
    const deadline = new Date(assignment.deadline)
    const now = new Date()
    const isLate = now > deadline

    // Create the peer review
    const { data: review, error: reviewError } = await supabase
      .from('PeerReview')
      .insert({
        reviewerId,
        submissionId,
        xpScore: computedXp,
        contentCategory: !rejected && isValidCategory(category) ? category : null,
        qualityTier: !rejected && isValidTier(tier) ? tier : null,
        comments: comments.trim(),
        timeSpent: timeSpent || 1,
        // No self-assessed quality in v2; persist null
        qualityRating: null,
        isLate
      })
      .select()
      .single()

    if (reviewError) {
      console.error('Error creating peer review:', reviewError)
      return NextResponse.json({
        success: false,
        error: {
          error: 'Failed to save review',
          code: 'DATABASE_ERROR',
          details: reviewError.message
        }
      }, { status: 500 })
    }

    // Update the assignment status
    const { error: assignmentUpdateError } = await supabase
      .from('ReviewAssignment')
      .update({
        status: 'COMPLETED',
        completedAt: now.toISOString()
      })
      .eq('id', assignment.id)

    if (assignmentUpdateError) {
      console.error('Error updating assignment:', assignmentUpdateError)

      if (process.env.SUPABASE_SERVICE_ROLE_KEY) {
        try {
          const serviceClient = createServiceClient()
          await serviceClient
            .from('PeerReview')
            .delete()
            .eq('id', review.id)
        } catch (cleanupError) {
          console.error('Error rolling back peer review after assignment update failure:', cleanupError)
        }
      }

      return NextResponse.json({
        success: false,
        error: {
          error: 'Failed to finalize review assignment',
          code: 'DATABASE_ERROR',
          details: assignmentUpdateError.message
        }
      }, { status: 500 })
    }

    // Award XP using the incentives system
    let rewardDetails = null
    const assignedAtDate = assignment.assignedAt ? new Date(assignment.assignedAt) : now
    if (process.env.SUPABASE_SERVICE_ROLE_KEY) {
      try {
        const { reviewIncentivesService } = await import('@/lib/review-incentives')
        rewardDetails = await reviewIncentivesService.awardReviewXp(
          reviewerId,
          submissionId,
          null,
          timeSpent || 1,
          isLate,
          assignedAtDate
        )
      } catch (rewardError) {
        console.error('Error awarding reviewer incentive XP:', rewardError)
      }
    } else {
      console.warn(
        'SUPABASE_SERVICE_ROLE_KEY not set; skipping review incentive reward calculation.'
      )
    }

    // Check if all reviews are complete and trigger consensus calculation
    const { data: remainingAssignments, error: remainingError } = await supabase
      .from('ReviewAssignment')
      .select('id, status, reviewerId')
      .eq('submissionId', submissionId)
      .in('status', ['PENDING', 'IN_PROGRESS'])

    // Get count of active (non-reassigned) assignments
    const { data: activeAssignments, error: activeAssignmentsError } = await supabase
      .from('ReviewAssignment')
      .select('id, status, reviewerId')
      .eq('submissionId', submissionId)
      .neq('status', 'REASSIGNED')

    // Get count of completed peer reviews
    const { data: peerReviews, error: peerReviewsError } = await supabase
      .from('PeerReview')
      .select('id, reviewerId, xpScore, createdAt')
      .eq('submissionId', submissionId)

    // Get submission info for debugging
    const { data: submissionInfo } = await supabase
      .from('Submission')
      .select('userId, status, weekNumber, reviewCount')
      .eq('id', submissionId)
      .single()

    let consensusResult = null
    const hasNoPendingAssignments = !remainingAssignments || remainingAssignments.length === 0
    const activeAssignmentCount = activeAssignments ? activeAssignments.length : 0
    const peerReviewCount = peerReviews ? peerReviews.length : 0
    
    // Enhanced consensus trigger logic with comprehensive debugging
    const shouldAttemptConsensus = hasNoPendingAssignments && 
                                   peerReviewCount > 0 && 
                                   peerReviewCount >= activeAssignmentCount

    // DEBUG: Log detailed consensus evaluation (commented out for production)
    // console.log(`🔍 CONSENSUS DEBUG - Submission ${submissionId}:`)
    // console.log(`   Current status: ${submissionInfo?.status || 'unknown'}`)
    // console.log(`   Week number: ${submissionInfo?.weekNumber || 'unknown'}`)
    // console.log(`   User ID: ${submissionInfo?.userId || 'unknown'}`)
    // console.log(`   Remaining assignments: ${remainingAssignments?.length || 0} (${remainingAssignments?.map(a => `${a.status}:${a.reviewerId}`).join(', ') || 'none'})`)
    // console.log(`   Active assignments: ${activeAssignmentCount} (${activeAssignments?.map(a => `${a.status}:${a.reviewerId}`).join(', ') || 'none'})`)
    // console.log(`   Peer reviews: ${peerReviewCount} (${peerReviews?.map(r => `${r.reviewerId}:${r.xpScore}@${r.createdAt}`).join(', ') || 'none'})`)
    // console.log(`   Conditions:`)
    // console.log(`     - No pending assignments: ${hasNoPendingAssignments}`)
    // console.log(`     - Has reviews: ${peerReviewCount > 0}`)
    // console.log(`     - Reviews >= assignments: ${peerReviewCount} >= ${activeAssignmentCount} = ${peerReviewCount >= activeAssignmentCount}`)
    // console.log(`   Should attempt consensus: ${shouldAttemptConsensus}`)

    if (shouldAttemptConsensus) {
      if (process.env.SUPABASE_SERVICE_ROLE_KEY) {
        const { consensusCalculatorService } = await import('@/lib/consensus-calculator')
        
        try {
          consensusResult = await consensusCalculatorService.calculateConsensus(submissionId)
          // console.log(`🎯 All reviews completed for submission ${submissionId}, consensus calculated (${peerReviewCount}/${activeAssignmentCount} reviews)`)
        } catch (consensusError: unknown) {
          // Enhanced error handling for consensus calculation failures
          const errorMessage = consensusError instanceof Error ? consensusError.message : String(consensusError)
          // console.error(`❌ Consensus calculation failed for submission ${submissionId}:`, errorMessage)
          
          if (errorMessage.includes('Weekly submission cap reached')) {
            // console.log(`⏰ Consensus for submission ${submissionId} delayed due to weekly cap: ${errorMessage}`)
            // console.log(`🔄 This submission will be automatically retried when weekly cap is lifted in subsequent weeks`)
            
            // Log to help with debugging stuck submissions
            const submissionInfo = await supabase
              .from('Submission')
              .select('userId, createdAt, weekNumber')
              .eq('id', submissionId)
              .single()
            
            if (submissionInfo.data) {
              const { userId, createdAt, weekNumber } = submissionInfo.data
              // console.log(`📊 Submission ${submissionId} info: userId=${userId}, createdAt=${createdAt}, weekNumber=${weekNumber}`)
              // console.log(`💡 This submission will be finalized automatically when user ${userId} has < 5 finalized submissions in the current week`)
            }
          } else if (errorMessage.includes('Insufficient reviews for consensus')) {
            // console.log(`⚠️ Consensus for submission ${submissionId} failed due to insufficient reviews: ${errorMessage}`)
            // console.log(`🔧 This may indicate a logic issue with review counting after reassignments`)
          } else {
            // console.error(`🚨 Unexpected consensus calculation error for submission ${submissionId}:`, errorMessage)
            // console.log(`🔧 This submission may need manual intervention`)
          }
        }
      } else {
        console.warn(
          'SUPABASE_SERVICE_ROLE_KEY not set; skipping consensus calculation for submission',
          submissionId
        )
      }
    } else {
      // console.log(`📝 Submission ${submissionId} still has pending work: ${remainingAssignments?.length || 0} pending assignments, ${peerReviewCount}/${activeAssignmentCount} reviews completed`)
    }

    // console.log(`✅ Review submitted by ${reviewerId} for submission ${submissionId}: ${computedXp} XP, quality: ${qualityRating}/5, time: ${timeSpent}min, late: ${isLate}, rejected: ${rejected}`)

    return createSuccessResponse({
      message: 'Review submitted successfully',
      reviewId: review.id,
      reward: rewardDetails,
      consensus: consensusResult ? {
        calculated: true,
        finalXp: consensusResult.finalXp,
        confidence: consensusResult.confidence
      } : {
        calculated: false,
        pendingReviews: remainingAssignments?.length || 0
      }
    })
  })
)<|MERGE_RESOLUTION|>--- conflicted
+++ resolved
@@ -1,11 +1,6 @@
 import { NextResponse } from 'next/server'
 import { withPermission, AuthenticatedRequest } from '@/lib/auth-middleware'
-<<<<<<< HEAD
 import { createServiceClient } from '@/lib/supabase-server'
-import { getTaskType } from '@/lib/task-types'
-=======
-import { createAuthenticatedClient, createServiceClient } from '@/lib/supabase-server'
->>>>>>> 65942cdb
 import {
   resolveTaskFromPlatform,
   getXpForTier,
